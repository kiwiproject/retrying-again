--- conflicted
+++ resolved
@@ -23,11 +23,7 @@
     <parent>
         <groupId>org.kiwiproject</groupId>
         <artifactId>kiwi-parent</artifactId>
-<<<<<<< HEAD
         <version>0.9.0</version>
-=======
-        <version>0.8.0</version>
->>>>>>> c93180ce
     </parent>
 
     <artifactId>retrying-again</artifactId>
@@ -59,11 +55,7 @@
         <jsr305.version>3.0.2</jsr305.version>
 
         <!-- Versions for test dependencies -->
-<<<<<<< HEAD
         <kiwi-test.version>0.15.0</kiwi-test.version>
-=======
-        <kiwi-test.version>0.14.0</kiwi-test.version>
->>>>>>> c93180ce
 
         <!-- Sonar properties -->
         <sonar.projectKey>kiwiproject_retrying-again</sonar.projectKey>
